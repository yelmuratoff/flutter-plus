--- conflicted
+++ resolved
@@ -1,25 +1,13 @@
 import * as vscode from 'vscode';
 
 import {
-<<<<<<< HEAD
-	commands,
-	languages,
 	Disposable
 } from "vscode";
 
 import {
-=======
->>>>>>> 54413454
-	sealedStates,
-	wrapWithListenableBuilder,
-	wrapWithRepaintBoundary,
-	wrapWithSizedBox,
-	wrapWithValueListenableBuilder,
+	sealedStates
 } from "./commands";
 
-import {
-	CodeActionWrap,
-} from './code-actions';
 import { FlutterPlusConfig } from './config/config';
 import { wrapWith } from './utils';
 
@@ -35,27 +23,10 @@
 import {
 	SdkCommands,
 } from './utils';
+import { CodeActionWrap } from './code-actions';
 
 const DART_MODE = { language: "dart", scheme: "file" };
 
-<<<<<<< HEAD
-export function activate(context: vscode.ExtensionContext) {
-	var commands = $registerCommands();
-
-	const disposable = vscode.workspace.onDidChangeConfiguration(event => {
-		if (!event.affectsConfiguration('flutterplus')) {
-			return;
-		}
-
-		$unregisterCommands(commands);
-
-		commands = $registerCommands();
-
-		context.subscriptions.push(
-			...commands
-		);
-	});
-=======
 export async function activate(context: vscode.ExtensionContext): Promise<void> {
 	// Ensure we have a Dart extension.
 	const dartExt = vscode.extensions.getExtension(dartCodeExtensionIdentifier);
@@ -83,7 +54,6 @@
 	const sdkCommands = new SdkCommands(context, dartExt.exports);
 
 	//console.log('Congratulations, your extension "flutter-plus" is now active!');
->>>>>>> 54413454
 
 	registerCommands(context);
 	//registerActionButtons(context);
@@ -93,35 +63,6 @@
 /// Register all commands.
 function registerCommands(context: vscode.ExtensionContext) {
 	context.subscriptions.push(
-<<<<<<< HEAD
-		disposable,
-		...commands,
-	);
-}
-
-function $unregisterCommands(disposables: Array<Disposable>) {
-	disposables.forEach((disposable) => disposable.dispose());
-}
-
-function $registerCommands(): Array<Disposable> {
-	const customWraps = FlutterPlusConfig.getInstance().getCustomWraps();
-
-	const customCommands = customWraps.map((wrap) => {
-		return commands.registerCommand(wrap.id, () => wrapWith((widget) => wrap.body.join('\n').replace("${widget}", widget)),);
-	});
-
-	return [
-		...customCommands,
-		commands.registerCommand("flutter-plus.sealed-states", sealedStates),
-		commands.registerCommand("flutter-plus.wrap-sizedbox", wrapWithSizedBox),
-		commands.registerCommand("flutter-plus.wrap-listenablebuilder", wrapWithListenableBuilder),
-		commands.registerCommand("flutter-plus.wrap-valuelistenablebuilder", wrapWithValueListenableBuilder),
-		commands.registerCommand("flutter-plus.wrap-repaintboundary", wrapWithRepaintBoundary),
-		languages.registerCodeActionsProvider(
-=======
-		/* vscode.commands.registerCommand('flutter-plus.helloWorld', () => {
-			vscode.window.showInformationMessage('Hello World from Flutter Plus!');
-		}), */
 		vscode.commands.registerCommand("flutter-plus.sealed-states", sealedStates),
 	);
 }
@@ -144,16 +85,50 @@
 
 /// Register all wrappers (Wrap With...).
 function registerWrappers(context: vscode.ExtensionContext) {
-	context.subscriptions.push(
-		vscode.commands.registerCommand("flutter-plus.wrap-sizedbox", wrapWithSizedBox),
-		vscode.commands.registerCommand("flutter-plus.wrap-listenablebuilder", wrapWithListenableBuilder),
-		vscode.commands.registerCommand("flutter-plus.wrap-valuelistenablebuilder", wrapWithValueListenableBuilder),
-		vscode.commands.registerCommand("flutter-plus.wrap-repaintboundary", wrapWithRepaintBoundary),
-		vscode.languages.registerCodeActionsProvider(
->>>>>>> 54413454
-			DART_MODE,
-			new CodeActionWrap(customWraps),
-		),];
+	var wraps = $registerWrappers(context);
+	const disposable = vscode.workspace.onDidChangeConfiguration(event => {
+		if (!event.affectsConfiguration('flutter-plus')) {
+			return;
+		}
+
+		$unregisterWrappers(wraps);
+		wraps = $registerWrappers(context);
+	});
+
+	context.subscriptions.push(disposable);
 }
 
-export function deactivate() { }+function $unregisterWrappers(disposables: Array<Disposable>) {
+	disposables.forEach((disposable) => disposable.dispose());
+}
+
+function $registerWrappers(context: vscode.ExtensionContext): Array<Disposable> {
+	const configWraps = FlutterPlusConfig.getInstance().getCustomWraps();
+	const wraps: Array<CodeWrap> = configWraps.map((wrap) => {
+		return {
+			commandId: "flutter-plus.wrapWith." + wrap.name.toLowerCase().replace(/\s/g, "-"),
+			title: wrap.name,
+			command: () => wrapWith((selectedText) => wrap.body.join("\n").replace("\${widget}", selectedText)),
+		};
+	});
+
+	const subscriptions = wraps.map((wrap) => {
+		return vscode.commands.registerCommand(wrap.commandId, wrap.command);
+	});
+
+	context.subscriptions.push(
+		...subscriptions,
+		vscode.languages.registerCodeActionsProvider(DART_MODE, new CodeActionWrap(wraps)),
+	);
+
+	return subscriptions;
+}
+
+
+export function deactivate() { }
+
+export type CodeWrap = {
+	commandId: string,
+	title: string,
+	command: () => void,
+};